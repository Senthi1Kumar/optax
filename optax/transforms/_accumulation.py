# Copyright 2019 DeepMind Technologies Limited. All Rights Reserved.
#
# Licensed under the Apache License, Version 2.0 (the "License");
# you may not use this file except in compliance with the License.
# You may obtain a copy of the License at
#
#     http://www.apache.org/licenses/LICENSE-2.0
#
# Unless required by applicable law or agreed to in writing, software
# distributed under the License is distributed on an "AS IS" BASIS,
# WITHOUT WARRANTIES OR CONDITIONS OF ANY KIND, either express or implied.
# See the License for the specific language governing permissions and
# limitations under the License.
# ==============================================================================
"""Gradient transformations for accumulating gradients across updates."""

from collections.abc import Callable
from typing import Any, NamedTuple, Optional, Protocol, Union

import chex
import jax
from jax import lax
import jax.numpy as jnp
from optax import tree_utils as otu
from optax._src import base
from optax._src import numerics
from optax._src import utils


class TraceState(NamedTuple):
  """Holds an aggregation of past updates."""

  trace: base.Params


def trace(
    decay: float,
    nesterov: bool = False,
    accumulator_dtype: Optional[Any] = None,
) -> base.GradientTransformation:
  """Compute a trace of past updates.

  Args:
    decay: Decay rate for the trace of past updates.
    nesterov: Whether to use Nesterov momentum.
    accumulator_dtype: Optional `dtype` to be used for the accumulator; if
      `None` then the `dtype` is inferred from `params` and `updates`.

  Returns:
    A :class:`optax.GradientTransformation` object.

  .. note::
    :func:`optax.trace` and :func:`optax.ema` have very similar but distinct
    updates; ``trace = decay * trace + t``, while
    ``ema = decay * ema + (1-decay) * t``.
    Both are frequently found in the optimization literature.
  """

  accumulator_dtype = utils.canonicalize_dtype(accumulator_dtype)

  def init_fn(params):
    return TraceState(
        trace=otu.tree_zeros_like(params, dtype=accumulator_dtype)
    )

  def update_fn(updates, state, params=None):
    del params
    f = lambda g, t: g + decay * t
    new_trace = jax.tree.map(f, updates, state.trace)
    updates = jax.tree.map(f, updates, new_trace) if nesterov else new_trace
    new_trace = otu.tree_cast(new_trace, accumulator_dtype)
    return updates, TraceState(trace=new_trace)

  return base.GradientTransformation(init_fn, update_fn)


class EmaState(NamedTuple):
  """Holds an exponential moving average of past updates."""

  count: chex.Array  # shape=(), dtype=jnp.int32.
  ema: base.Params


def ema(
    decay: float, debias: bool = True, accumulator_dtype: Optional[Any] = None
) -> base.GradientTransformation:
  """Compute an exponential moving average of past updates.

  Args:
    decay: Decay rate for the exponential moving average.
    debias: Whether to debias the transformed gradient.
    accumulator_dtype: Optional `dtype` to used for the accumulator; if `None`
      then the `dtype` is inferred from `params` and `updates`.

  Returns:
    A :class:`optax.GradientTransformation` object.

  .. note::
    :func:`optax.trace` and :func:`optax.ema` have very similar but distinct
    updates; ``trace = decay * trace + t``, while
    ``ema = decay * ema + (1-decay) * t``.
    Both are frequently found in the optimization literature.
  """

  accumulator_dtype = utils.canonicalize_dtype(accumulator_dtype)

  def init_fn(params):
    return EmaState(
        count=jnp.zeros([], jnp.int32),
        ema=otu.tree_zeros_like(params, dtype=accumulator_dtype),
    )

  def update_fn(updates, state, params=None):
    del params
    updates = new_ema = otu.tree_update_moment(
        updates, state.ema, decay, order=1
    )
    count_inc = numerics.safe_increment(state.count)
    if debias:
      updates = otu.tree_bias_correction(new_ema, decay, count_inc)
    state_ema = otu.tree_cast(new_ema, accumulator_dtype)
    return updates, EmaState(count=count_inc, ema=state_ema)

  return base.GradientTransformation(init_fn, update_fn)


class ShouldSkipUpdateFunction(Protocol):

  def __call__(
      self,
      updates: base.Updates,
      gradient_step: chex.Array,
      params: Optional[base.Params],
  ) -> tuple[chex.Array, chex.ArrayTree]:
    """Returns true to indicate that updates should be skipped in a multi-step.

    Args:
      updates: The updates that the gradient transformation has proposed.
      gradient_step: The current gradient step (see
        `MultiStepsState.gradient_step`). This can be used for example to reject
        large gradients with an annealed maximum allowed gradient norm.
      params: If known, the current params of the function being transformed.

    Returns:
      A tuple:
      * First element is an array with a single bool indicating whether or not
        the updates should be applied.
      * Second element is an arbitrary py-tree that will be stored in
        `MultiStepsState.skip_state`. Debugging info can be put here.
    """


def skip_not_finite(
    updates: base.Updates,
    gradient_step: chex.Array,
    params: Optional[base.Params],
) -> tuple[chex.Array, chex.ArrayTree]:
  """Returns True iff any of the `updates` contains an inf or a NaN.

  Args:
    updates: see `ShouldSkipUpdateFunction`.
    gradient_step: see `ShouldSkipUpdateFunction`.
    params: see `ShouldSkipUpdateFunction`.

  Returns:
    A tuple:
    * First element is a scalar array of type bool.
    * Second element is a dictionary with keys:
      - `should_skip`: True iff `updates` contains an inf or a NaN.
      - `num_not_finite`: total number of inf and NaN found in `updates`.
  """
  del gradient_step, params
  all_is_finite = [
      jnp.sum(jnp.logical_not(jnp.isfinite(p)))
      for p in jax.tree.leaves(updates)
  ]
  num_not_finite = jnp.sum(jnp.array(all_is_finite))
  should_skip = num_not_finite > 0
  return should_skip, dict(
      should_skip=should_skip, num_not_finite=num_not_finite
  )


def skip_large_updates(
    updates: base.Updates,
    gradient_step: chex.Array,
    params: Optional[base.Params],
    max_squared_norm: float,
) -> tuple[chex.Array, chex.ArrayTree]:
  """Returns True if the global norm square of `updates` is small enough.

  Args:
    updates: see `ShouldSkipUpdateFunction`.
    gradient_step: see `ShouldSkipUpdateFunction`.
    params: see `ShouldSkipUpdateFunction`.
    max_squared_norm: max square norm that can be accepted in updates.

  Returns:
    A tuple:
    * First element is a scalar array of type bool.
    * Second element is a dictionary with keys:
      - `should_skip`: iff ||updates||^2 is greater than `max_squared_norm`.
      - `norm_squared`: overall norm square of the `updates`.
  """
  del gradient_step, params
  norm_sq = jnp.sum(
      jnp.array([jnp.sum(p**2) for p in jax.tree.leaves(updates)])
  )
  # This will also return True if `norm_sq` is NaN.
  should_skip = jnp.logical_not(norm_sq < max_squared_norm)
  return should_skip, dict(should_skip=should_skip, norm_squared=norm_sq)


class MultiStepsState(NamedTuple):
  """State of the `GradientTransformation` returned by `MultiSteps`.

  Attributes:
    mini_step: current mini-step counter. At an update, this either increases by
      1 or is reset to 0.
    gradient_step: gradient step counter. This only increases after enough
      mini-steps have been accumulated.
    inner_opt_state: the state of the wrapped optimizer.
    acc_grads: accumulated gradients over multiple mini-steps.
    skip_state: an arbitrarily py tree. This is only relevant when passing a
      `should_skip_update_fn` to `MultiSteps`.
  """

  mini_step: chex.Array
  gradient_step: chex.Array
  inner_opt_state: Any
  acc_grads: Any
  skip_state: chex.ArrayTree = ()


class MultiSteps:
  """An optimizer wrapper to accumulate gradients over multiple steps.

  This wrapper collects together the updates passed to its ``update`` function
  over consecutive steps until a given number of scheduled steps is reached.
  In each of these intermediate steps, the returned value from the optimizer is
  a tree of zeros of the same shape of the updates passed as input.

  Once the scheduled number of intermediate 'mini-steps' has been reached, the
  gradients accumulated to the current time will be passed to the wrapped
  optimizer's update function, (with the inner optimizer's state being updated
  appropriately) and then returned to the caller. The wrapper's accumulated
  gradients are then set back to zero and the process starts again.

  The number of mini-steps per gradient update is controlled by a function, and
  can vary over training, this also allows varying batch size over training.
  """

  def __init__(
      self,
      opt: base.GradientTransformation,
      every_k_schedule: Union[int, Callable[[chex.Array], chex.Array]],
      use_grad_mean: bool = True,
      should_skip_update_fn: Optional[ShouldSkipUpdateFunction] = None,
  ):
    """Initializer.

    Args:
      opt: the wrapped optimizer.
      every_k_schedule: an int or a function.  * As a function, it returns how
        many mini-steps should be accumulated in a single gradient step. Its
        only argument is the current gradient step count. By varying the
        returned value, users can vary the overall training batch size. * If an
        ``int``, this is the constant number of mini-steps per gradient update.
      use_grad_mean: if ``True`` (the default), gradients accumulated over
        multiple mini-steps are averaged. Otherwise, they are summed.
      should_skip_update_fn: if provided, this function is used to decide when
        to accept or reject the updates from a mini-step. When a mini-step is
        rejected, the inner state of `MultiSteps` is not updated. In other
        words, it is as if this mini-step never happened. For example:  * to
        ignore updates containing inf or NaN, do
        ``should_skip_update_fn=skip_not_finite``; * to ignore updates with a
        norm square larger then 42, do:
        ``should_skip_update_fn=functools.partial(skip_large_updates,
        max_norm_sq=42.)``  Note that the optimizer's state
        :class:`optax.MultiStepsState` contains a keyword argument
        ``skip_state`` in which debugging and monitoring information returned by
        ``should_skip_update_fn`` is written.
    """
    self._opt = base.with_extra_args_support(opt)

    if isinstance(every_k_schedule, int):
      self._every_k_schedule = lambda step: every_k_schedule
    else:
      self._every_k_schedule = every_k_schedule
    self._use_grad_mean = use_grad_mean

    if self._use_grad_mean:
      # Use Welford algorithm for numerically stable aggregation of mean.
      self._acc_update = lambda grad, acc, *, n_acc: acc + (grad - acc) / (
          n_acc + 1
      )
    else:
      self._acc_update = lambda grad, acc, *, n_acc: grad + acc

    if should_skip_update_fn is None:

      def should_skip_update_fn(*unused_args, **unused_kwargs):
        return jnp.array(False, dtype=jnp.bool_), ()

    self._should_skip_update_fn = should_skip_update_fn

  @property
  def inner_opt(self):
    return self._opt

  def init(self, params: Any) -> MultiStepsState:
    """Builds and returns initial `MultiStepsState`."""
    updates = otu.tree_zeros_like(params)
    gradient_step = jnp.zeros([], dtype=jnp.int32)
    _, skip_state = self._should_skip_update_fn(updates, gradient_step, params)
    init_state = MultiStepsState(
        mini_step=jnp.zeros([], dtype=jnp.int32),
        gradient_step=gradient_step,
        inner_opt_state=self._opt.init(params),
        acc_grads=updates,
        skip_state=skip_state,
    )
    return init_state

  def update(
      self,
      updates: base.Updates,
      state: MultiStepsState,
      params: Optional[base.Params] = None,
      **extra_args: Any,
  ) -> tuple[base.Updates, MultiStepsState]:
    """Accumulates gradients and proposes non-zero updates every `k_steps`."""
    k_steps = self._every_k_schedule(state.gradient_step)
    should_skip_update, skip_state = self._should_skip_update_fn(
        updates, state.gradient_step, params
    )
    if (should_skip_update.dtype, should_skip_update.shape) != (jnp.bool_, ()):
      raise ValueError(
          'The `should_skip_update_fn` function should return a boolean scalar '
          f'array, but it returned an array of dtype {should_skip_update.dtype}'
          f' and shape {should_skip_update.shape}'
      )

    # Note: we do not enclose variables to allow JAX to re-use memory buffers.
    def _do_update(updates, state, params):
      acc_grads = jax.tree.map(
          lambda upd, acc: self._acc_update(upd, acc, n_acc=state.mini_step),
          updates,
          state.acc_grads,
      )

      final_updates, new_inner_state = self._opt.update(
          acc_grads, state.inner_opt_state, params=params, **extra_args
      )

      emit = state.mini_step == (k_steps - 1)
      new_state = MultiStepsState(
          mini_step=numerics.safe_increment(state.mini_step) % k_steps,
          gradient_step=emit * numerics.safe_increment(state.gradient_step)
          + (1 - emit) * state.gradient_step,
          inner_opt_state=jax.tree.map(
              lambda st, nst: jnp.where(emit, nst, st),
              state.inner_opt_state,
              new_inner_state,
          ),
<<<<<<< HEAD
          acc_grads=jax.tree.map(lambda ga: (1 - emit) * ga, acc_grads),
=======
          acc_grads=jax.tree.map(
              lambda ga, upd: (1 - emit) * ga.astype(upd.dtype),
              acc_grads,
              final_updates,
          ),
>>>>>>> cd54a36f
          skip_state=skip_state,
      )

      final_updates = jax.tree.map(lambda ga: emit * ga, final_updates)
      return final_updates, new_state

    def _skip_update(updates, state, params):
      # Create new skip state with correct dtype
      zero_updates, new_inner_state = jax.eval_shape(
          self._opt.update,
          updates,
          state.inner_opt_state,
          params=params,
          **extra_args
      )
      zero_updates = otu.tree_zeros_like(zero_updates)

      multi_state_when_skip = MultiStepsState(
          mini_step=state.mini_step,
          gradient_step=state.gradient_step,
          inner_opt_state=jax.tree.map(
            lambda x, y: (
              x.astype(y.dtype) if isinstance(x, jnp.ndarray) else x
            ),
            state.inner_opt_state, new_inner_state
          ),
          acc_grads=jax.tree.map(
              lambda acc, upd: acc.astype(upd.dtype),
              state.acc_grads,
              zero_updates,
          ),
          skip_state=skip_state,
      )

      return zero_updates, multi_state_when_skip

    new_updates, new_state = lax.cond(
        should_skip_update, _skip_update, _do_update, *(updates, state, params)
    )
    return new_updates, new_state

  def has_updated(
      self, state: Union[MultiStepsState, chex.ArrayTree]
  ) -> chex.Array:
    # Use `getattr` to bypass pytype checks.
    return jnp.logical_and(
        getattr(state, 'mini_step') == 0, getattr(state, 'gradient_step') > 0
    )

  def gradient_transformation(self) -> base.GradientTransformation:
    return base.GradientTransformation(init=self.init, update=self.update)<|MERGE_RESOLUTION|>--- conflicted
+++ resolved
@@ -363,15 +363,11 @@
               state.inner_opt_state,
               new_inner_state,
           ),
-<<<<<<< HEAD
-          acc_grads=jax.tree.map(lambda ga: (1 - emit) * ga, acc_grads),
-=======
           acc_grads=jax.tree.map(
               lambda ga, upd: (1 - emit) * ga.astype(upd.dtype),
               acc_grads,
               final_updates,
           ),
->>>>>>> cd54a36f
           skip_state=skip_state,
       )
 
@@ -385,7 +381,7 @@
           updates,
           state.inner_opt_state,
           params=params,
-          **extra_args
+          **extra_args,
       )
       zero_updates = otu.tree_zeros_like(zero_updates)
 
@@ -393,10 +389,11 @@
           mini_step=state.mini_step,
           gradient_step=state.gradient_step,
           inner_opt_state=jax.tree.map(
-            lambda x, y: (
-              x.astype(y.dtype) if isinstance(x, jnp.ndarray) else x
-            ),
-            state.inner_opt_state, new_inner_state
+              lambda x, y: (
+                  x.astype(y.dtype) if isinstance(x, chex.Array) else x
+              ),
+              state.inner_opt_state,
+              new_inner_state,
           ),
           acc_grads=jax.tree.map(
               lambda acc, upd: acc.astype(upd.dtype),
